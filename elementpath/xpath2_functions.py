--- conflicted
+++ resolved
@@ -757,34 +757,16 @@
 
 @method(function('starts-with', nargs=(2, 3)))
 def evaluate(self, context=None):
-<<<<<<< HEAD
     arg1 = self.get_argument(context, default='', cls=string_base_type)
     arg2 = self.get_argument(context, index=1, default='', cls=string_base_type)
     return arg1.startswith(arg2)
-=======
-    arg1 = self.get_argument(context, cls=string_base_type)
-    arg2 = self.get_argument(context, index=1)
-    try:
-        return arg1.startswith(arg2)
-    except TypeError:
-        self.wrong_type("the arguments must be a string")
->>>>>>> 25c5b0de
 
 
 @method(function('ends-with', nargs=(2, 3)))
 def evaluate(self, context=None):
-<<<<<<< HEAD
     arg1 = self.get_argument(context, default='', cls=string_base_type)
     arg2 = self.get_argument(context, index=1, default='', cls=string_base_type)
     return arg1.endswith(arg2)
-=======
-    arg1 = self.get_argument(context, cls=string_base_type)
-    arg2 = self.get_argument(context, index=1)
-    try:
-        return arg1.endswith(arg2)
-    except TypeError:
-        self.wrong_type("the arguments must be a string")
->>>>>>> 25c5b0de
 
 
 ###
